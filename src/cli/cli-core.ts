#!/usr/bin/env node
import { getErrorMessage } from '../utils/error-handler.js';
/**
 * Claude-Flow CLI - Core implementation using Node.js
 */

import chalk from "chalk";
import * as fs from "fs-extra";
import path from "path";

export const VERSION = "1.0.45";

interface CommandContext {
  args: string[];
  flags: Record<string, unknown>;
  config?: Record<string, unknown> | undefined;
}

interface Command {
  name: string;
  description: string;
  aliases?: string[];
  subcommands?: Command[];
  action?: (ctx: CommandContext) => Promise<void> | void;
  options?: Option[];
}

interface Option {
  name: string;
  short?: string;
  description: string;
  type?: "string" | "boolean" | "number";
  default?: unknown;
  required?: boolean;
}

class CLI {
  private commands: Map<string, Command> = new Map();
  private globalOptions: Option[] = [
    {
      name: "help",
      short: "h",
      description: "Show help",
      type: "boolean",
    },
    {
      name: "version",
      short: "v",
      description: "Show version",
      type: "boolean",
    },
    {
      name: "config",
      short: "c",
      description: "Path to configuration file",
      type: "string",
    },
    {
      name: "verbose",
      description: "Enable verbose logging",
      type: "boolean",
    },
    {
      name: "log-level",
      description: "Set log level (debug, info, warn, error)",
      type: "string",
      default: "info",
    },
  ];

  constructor(private name: string, private description: string) {}

  command(cmd: Command): this {
    // Handle both our Command interface and Commander.js Command objects
<<<<<<< HEAD
    const cmdName = cmd.name;
=======
    const cmdName = typeof cmd.name === 'function' ? cmd.name() : (cmd.name || 'unknown');
>>>>>>> ed480d4b
    this.commands.set(cmdName, cmd);
    if (cmd.aliases && typeof cmd.aliases[Symbol.iterator] === 'function') {
      for (const alias of cmd.aliases) {
        this.commands.set(alias, cmd);
      }
    }
    return this;
  }

  async run(args = process.argv.slice(2)): Promise<void> {
    // Parse arguments manually since we're replacing the Deno parse function
    const flags = this.parseArgs(args);

    if (flags.version || flags.v) {
      console.log(`${this.name} v${VERSION}`);
      return;
    }

    const commandName = flags._[0]?.toString() || "";
    
    if (!commandName || flags.help || flags.h) {
      this.showHelp();
      return;
    }

    const command = this.commands.get(commandName);
    if (!command) {
      console.error(chalk.red(`Unknown command: ${commandName}`));
      console.log(`Run "${this.name} help" for available commands`);
      process.exit(1);
    }

    const ctx: CommandContext = {
      args: flags._.slice(1).map(String),
      flags: flags as Record<string, unknown>,
      config: await this.loadConfig(flags.config as string),
    };

    try {
      if (command.action) {
        await command.action(ctx);
      } else {
        console.log(chalk.yellow(`Command '${commandName}' has no action defined`));
      }
    } catch (error) {
      console.error(chalk.red(`Error executing command '${commandName}':`), (error as Error).message);
      if (flags.verbose) {
        console.error(error);
      }
      process.exit(1);
    }
  }

  private parseArgs(args: string[]): Record<string, any> {
    const result: Record<string, any> = { _: [] };
    let i = 0;

    while (i < args.length) {
      const arg = args[i];
      
      if (arg.startsWith('--')) {
        const key = arg.slice(2);
        if (i + 1 < args.length && !args[i + 1].startsWith('-')) {
          result[key] = args[i + 1];
          i += 2;
        } else {
          result[key] = true;
          i++;
        }
      } else if (arg.startsWith('-')) {
        const key = arg.slice(1);
        if (i + 1 < args.length && !args[i + 1].startsWith('-')) {
          result[key] = args[i + 1];
          i += 2;
        } else {
          result[key] = true;
          i++;
        }
      } else {
        result._.push(arg);
        i++;
      }
    }

    return result;
  }

  private async loadConfig(configPath?: string): Promise<Record<string, unknown> | undefined> {
    const configFile = configPath || "claude-flow.config.json";
    try {
      const content = await fs.readFile(configFile, 'utf8');
      return JSON.parse(content);
    } catch {
      return undefined;
    }
  }

  private getBooleanFlags(): string[] {
    const flags: string[] = [];
    for (const opt of [...this.globalOptions, ...this.getAllOptions()]) {
      if (opt.type === "boolean") {
        flags.push(opt.name);
        if (opt.short) flags.push(opt.short);
      }
    }
    return flags;
  }

  private getStringFlags(): string[] {
    const flags: string[] = [];
    for (const opt of [...this.globalOptions, ...this.getAllOptions()]) {
      if (opt.type === "string" || opt.type === "number") {
        flags.push(opt.name);
        if (opt.short) flags.push(opt.short);
      }
    }
    return flags;
  }

  private getAliases(): Record<string, string> {
    const aliases: Record<string, string> = {};
    for (const opt of [...this.globalOptions, ...this.getAllOptions()]) {
      if (opt.short) {
        aliases[opt.short] = opt.name;
      }
    }
    return aliases;
  }

  private getDefaults(): Record<string, unknown> {
    const defaults: Record<string, unknown> = {};
    for (const opt of [...this.globalOptions, ...this.getAllOptions()]) {
      if (opt.default !== undefined) {
        defaults[opt.name] = opt.default;
      }
    }
    return defaults;
  }

  private getAllOptions(): Option[] {
    const options: Option[] = [];
    for (const cmd of Array.from(this.commands.values())) {
      if (cmd.options) {
        options.push(...cmd.options);
      }
    }
    return options;
  }

  private showHelp(): void {
    console.log(`
${chalk.bold(chalk.blue(`🧠 ${this.name} v${VERSION}`))} - ${this.description}

${chalk.bold("USAGE:")}
  ${this.name} [COMMAND] [OPTIONS]

${chalk.bold("COMMANDS:")}
${this.formatCommands()}

${chalk.bold("GLOBAL OPTIONS:")}
${this.formatOptions(this.globalOptions)}

${chalk.bold("EXAMPLES:")}
  ${this.name} start                                    # Start orchestrator
  ${this.name} agent spawn researcher --name "Bot"     # Spawn research agent
  ${this.name} task create research "Analyze data"     # Create task
  ${this.name} config init                             # Initialize config
  ${this.name} status                                  # Show system status

For more detailed help on specific commands, use:
  ${this.name} [COMMAND] --help

Documentation: https://github.com/ruvnet/claude-code-flow
Issues: https://github.com/ruvnet/claude-code-flow/issues

Created by rUv - Built with ❤️ for the Claude community
`);
  }

  private formatCommands(): string {
    const commands = Array.from(new Set(this.commands.values()));
    return commands
      .filter(cmd => cmd && cmd.name) // Filter out invalid commands
      .map(cmd => `  ${String(cmd.name).padEnd(20)} ${cmd.description || ''}`)
      .join("\n");
  }

  private formatOptions(options: Option[]): string {
    return options
      .map(opt => {
        const flags = opt.short ? `-${opt.short}, --${opt.name}` : `    --${opt.name}`;
        return `  ${flags.padEnd(25)} ${opt.description}`;
      })
      .join("\n");
  }
}

// Helper functions
function success(message: string): void {
  console.log(chalk.green(`✅ ${message}`));
}

function error(message: string): void {
  console.error(chalk.red(`❌ ${message}`));
}

function warning(message: string): void {
  console.warn(chalk.yellow(`⚠️  ${message}`));
}

function info(message: string): void {
  console.log(chalk.blue(`ℹ️  ${message}`));
}

// Export for use in other modules
export { CLI, success, error, warning, info };
export type { Command, CommandContext, Option };

// Main CLI setup if running directly
async function main() {
  if (process.argv[1] && (process.argv[1].endsWith('cli-core.js') || process.argv[1].endsWith('cli-core.ts'))) {
    const cli = new CLI("claude-flow", "Advanced AI Agent Orchestration System");

    // Import and register all commands
    const { setupCommands } = await import("./commands/index.js");
    setupCommands(cli);

    // Run the CLI
    await cli.run();
  }
}

// Execute main if this is the entry point
main().catch(console.error);<|MERGE_RESOLUTION|>--- conflicted
+++ resolved
@@ -72,11 +72,7 @@
 
   command(cmd: Command): this {
     // Handle both our Command interface and Commander.js Command objects
-<<<<<<< HEAD
-    const cmdName = cmd.name;
-=======
     const cmdName = typeof cmd.name === 'function' ? cmd.name() : (cmd.name || 'unknown');
->>>>>>> ed480d4b
     this.commands.set(cmdName, cmd);
     if (cmd.aliases && typeof cmd.aliases[Symbol.iterator] === 'function') {
       for (const alias of cmd.aliases) {

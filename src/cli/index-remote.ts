--- conflicted
+++ resolved
@@ -1,4 +1,4 @@
-#!/usr/bin/env -S deno run --allow-all
+#!/usr/bin/env node
 import { getErrorMessage } from '../utils/error-handler.js';
 /**
  * Claude-Flow CLI entry point - Remote execution friendly version
@@ -70,7 +70,7 @@
 }
 
 async function main() {
-  const args = Deno.args;
+  const args = process.argv.slice(2);
   const command = args[0] || 'help';
   const subArgs = args.slice(1);
 
@@ -107,38 +107,29 @@
       console.log(chalk.gray('  # Using npm (recommended)'));
       console.log('  npm install -g claude-flow');
       console.log('');
-      console.log(chalk.gray('  # Or using Deno'));
-      console.log('  deno install --allow-all --name claude-flow \\');
-      console.log('    https://raw.githubusercontent.com/ruvnet/claude-code-flow/main/src/cli/index.ts');
-      console.log('');
       console.log(chalk.gray('  # Or clone and build from source'));
       console.log('  git clone https://github.com/ruvnet/claude-code-flow.git');
       console.log('  cd claude-code-flow');
-      console.log('  deno task build');
+      console.log('  npm run build');
       break;
       
     default:
       printWarning(`Command '${command}' requires local installation.`);
       console.log('\n📥 To use all features, install Claude-Flow:');
       console.log('   npm install -g claude-flow');
-      console.log('\n🌐 Or run directly with Deno:');
-      console.log('   deno install --allow-all --name claude-flow \\');
-      console.log('     https://raw.githubusercontent.com/ruvnet/claude-code-flow/main/src/cli/index.ts');
+      console.log('\n🌐 Or clone the repository:');
+      console.log('   git clone https://github.com/ruvnet/claude-code-flow.git');
+      console.log('   cd claude-code-flow && npm install');
       console.log('\n📚 Documentation: https://github.com/ruvnet/claude-code-flow');
       console.log('💬 Issues: https://github.com/ruvnet/claude-code-flow/issues');
       break;
   }
 }
 
-<<<<<<< HEAD
 // For Node.js compatibility
 if (typeof process !== 'undefined' && process.argv[1] === new URL(import.meta.url).pathname) {
-=======
-// Check if this is the main module (Deno equivalent of import.meta.main)
-if (Deno?.args !== undefined && import.meta.url === Deno.mainModule) {
->>>>>>> 891e1f8d
   main().catch((error) => {
     printError(`Error: ${(error instanceof Error ? error.message : String(error))}`);
-    Deno.exit(1);
+    process.exit(1);
   });
 }
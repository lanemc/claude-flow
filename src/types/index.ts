<<<<<<< HEAD
// Re-export all types for convenience
// export * from '../core/types.js'; // File not found
// export * from '../agents/types.js'; // File not found
// export * from '../integrations/types.js'; // File not found
// export * from '../memory/types.js'; // File not found
export * from '../swarm/types.js';
// export * from '../workflows/types.js'; // File not found

// Export hive-mind shared types
export * from './hive-mind.types.js';

// Memory-specific types that may be referenced
export interface MemoryEntry {
  id: string;
  key: string;
  value: any;
  data?: any; // For backward compatibility
  metadata?: Record<string, any>;
  createdAt: Date;
  updatedAt: Date;
  partition?: string;
}

// Task types for swarm
export type TaskId = string;
export type TaskStatus = 'pending' | 'active' | 'completed' | 'failed';

// Component monitoring types
export enum ComponentStatus {
  HEALTHY = 'healthy',
  WARNING = 'warning',
  ERROR = 'error',
  UNKNOWN = 'unknown'
}

// Alert types for monitoring
export interface AlertData {
  id: string;
  level: 'info' | 'warning' | 'error' | 'critical';
  message: string;
  timestamp: Date;
  component?: string;
=======
/**
 * Main type definitions index for Claude Flow CLI commands
 * Exports all TypeScript types for the CLI command conversion
 */

// ============================================================================
// CLI COMMAND TYPES
// ============================================================================

export * from './cli-commands.js';
export * from './cli-utils.js';
export * from './sparc-modes.js';
export * from './batch-init.js';

// ============================================================================
// RE-EXPORT COMMON TYPES FOR CONVENIENCE
// ============================================================================

export type {
  CommandFlags,
  CommandArgs,
  CommandContext,
  CommandResult,
} from './cli-commands.js';

export type {
  CliUtilities,
  PrintFunction,
  CommandExecutionResult,
  CommandExecutionOptions,
} from './cli-utils.js';

export type {
  OrchestrationFunction,
  SparcModeSystem,
  SparcExecutionContext,
  SparcBatchExecution,
} from './sparc-modes.js';

export type {
  BatchInitOptions,
  BatchExecutionResult,
  BatchExecutionSummary,
  ProjectTemplate,
  EnvironmentConfig,
} from './batch-init.js';

// ============================================================================
// AGGREGATE TYPES FOR COMMAND SYSTEMS
// ============================================================================

export interface CommandSystem {
  swarm: {
    command: import('./cli-commands.js').SwarmCommandFunction;
    flags: import('./cli-commands.js').SwarmFlags;
    config: import('./cli-commands.js').SwarmConfig;
    coordinator: import('./cli-commands.js').SwarmCoordinatorInterface;
  };
  config: {
    command: import('./cli-commands.js').ConfigCommandFunction;
    flags: import('./cli-commands.js').ConfigFlags;
    config: import('./cli-commands.js').DefaultConfig;
  };
  sparc: {
    command: import('./cli-commands.js').SparcCommandFunction;
    flags: import('./cli-commands.js').SparcFlags;
    modes: import('./sparc-modes.js').SparcModeSystem;
  };
  monitor: {
    command: import('./cli-commands.js').MonitorCommandFunction;
    flags: import('./cli-commands.js').MonitorFlags;
    metrics: import('./cli-commands.js').MonitoringMetrics;
  };
  batchManager: {
    command: import('./cli-commands.js').BatchManagerCommandFunction;
    flags: import('./cli-commands.js').BatchManagerFlags;
    config: import('./batch-init.js').BatchInitOptions;
  };
}

export interface UtilitySystem {
  fileSystem: import('./cli-utils.js').FileSystemUtilities;
  configuration: import('./cli-utils.js').ConfigurationUtilities;
  strings: import('./cli-utils.js').StringUtilities;
  arrays: import('./cli-utils.js').ArrayUtilities;
  environment: import('./cli-utils.js').EnvironmentUtilities;
  validation: import('./cli-utils.js').ValidationUtilities;
  progress: import('./cli-utils.js').ProgressUtilities;
  async: import('./cli-utils.js').AsyncUtilities;
  ruvSwarm: import('./cli-utils.js').RuvSwarmUtilities;
}

// ============================================================================
// COMMON ERROR TYPES
// ============================================================================

export interface CliError extends Error {
  code?: string;
  command?: string;
  phase?: string;
  details?: Record<string, any>;
}

export interface CliValidationError extends CliError {
  field?: string;
  expectedType?: string;
  actualValue?: any;
}

export interface CliExecutionError extends CliError {
  exitCode?: number;
  stdout?: string;
  stderr?: string;
  signal?: string;
}

// ============================================================================
// COMMON RESPONSE TYPES
// ============================================================================

export interface CliResponse<T = any> {
  success: boolean;
  data?: T;
  error?: CliError;
  warnings?: string[];
  metadata?: {
    executionTime?: number;
    timestamp?: number;
    version?: string;
    environment?: string;
  };
}

export interface CliCommandResponse<T = any> extends CliResponse<T> {
  command: string;
  args: string[];
  flags: Record<string, any>;
}

// ============================================================================
// PLUGIN AND EXTENSION TYPES
// ============================================================================

export interface CliPlugin {
  name: string;
  version: string;
  description: string;
  commands?: Record<string, Function>;
  hooks?: {
    beforeCommand?: (context: CommandContext) => Promise<void>;
    afterCommand?: (context: CommandContext, result: CliResponse) => Promise<void>;
    onError?: (context: CommandContext, error: CliError) => Promise<void>;
  };
  dependencies?: string[];
  configuration?: Record<string, any>;
}

export interface CliExtension {
  name: string;
  version: string;
  type: 'command' | 'utility' | 'integration';
  exports: Record<string, any>;
>>>>>>> 5177a055
  metadata?: Record<string, any>;
}

// ============================================================================
// CONFIGURATION SCHEMA TYPES
// ============================================================================

export interface CliConfigSchema {
  version: string;
  commands: {
    [commandName: string]: {
      description: string;
      flags: Record<string, {
        type: 'string' | 'number' | 'boolean';
        description: string;
        required?: boolean;
        default?: any;
      }>;
      subcommands?: Record<string, any>;
    };
  };
  utilities: Record<string, any>;
  plugins: CliPlugin[];
  extensions: CliExtension[];
}

// ============================================================================
// TESTING TYPES
// ============================================================================

export interface CliTestContext {
  command: string;
  args: string[];
  flags: Record<string, any>;
  expectedResult?: any;
  expectedError?: string;
  timeout?: number;
  setup?: () => Promise<void>;
  teardown?: () => Promise<void>;
}

export interface CliTestResult {
  success: boolean;
  actualResult?: any;
  actualError?: CliError;
  executionTime: number;
  output?: {
    stdout: string;
    stderr: string;
  };
}

// ============================================================================
// MIGRATION TYPES
// ============================================================================

export interface CliMigrationContext {
  fromVersion: string;
  toVersion: string;
  configPath: string;
  backupPath?: string;
  dryRun?: boolean;
}

export interface CliMigrationStep {
  name: string;
  description: string;
  execute: (context: CliMigrationContext) => Promise<void>;
  rollback?: (context: CliMigrationContext) => Promise<void>;
  validate?: (context: CliMigrationContext) => Promise<boolean>;
}

export interface CliMigrationResult {
  success: boolean;
  executedSteps: string[];
  failedStep?: string;
  error?: CliError;
  backupCreated?: string;
}

// ============================================================================
// EXPORT DEFAULT INTERFACE
// ============================================================================

export default interface ClaudeFlowCli {
  commands: CommandSystem;
  utilities: UtilitySystem;
  config: CliConfigSchema;
  version: string;
  
  execute(command: string, args: string[], flags: Record<string, any>): Promise<CliCommandResponse>;
  validate(context: CommandContext): Promise<CliResponse<boolean>>;
  migrate(context: CliMigrationContext): Promise<CliMigrationResult>;
  
  // Plugin system
  loadPlugin(plugin: CliPlugin): Promise<void>;
  unloadPlugin(name: string): Promise<void>;
  listPlugins(): CliPlugin[];
  
  // Extension system
  registerExtension(extension: CliExtension): void;
  unregisterExtension(name: string): void;
  listExtensions(): CliExtension[];
};<|MERGE_RESOLUTION|>--- conflicted
+++ resolved
@@ -1,11 +1,7 @@
-<<<<<<< HEAD
-// Re-export all types for convenience
-// export * from '../core/types.js'; // File not found
-// export * from '../agents/types.js'; // File not found
-// export * from '../integrations/types.js'; // File not found
-// export * from '../memory/types.js'; // File not found
-export * from '../swarm/types.js';
-// export * from '../workflows/types.js'; // File not found
+/**
+ * Main type definitions index for Claude Flow CLI commands
+ * Exports all TypeScript types for the CLI command conversion
+ */
 
 // Export hive-mind shared types
 export * from './hive-mind.types.js';
@@ -22,31 +18,6 @@
   partition?: string;
 }
 
-// Task types for swarm
-export type TaskId = string;
-export type TaskStatus = 'pending' | 'active' | 'completed' | 'failed';
-
-// Component monitoring types
-export enum ComponentStatus {
-  HEALTHY = 'healthy',
-  WARNING = 'warning',
-  ERROR = 'error',
-  UNKNOWN = 'unknown'
-}
-
-// Alert types for monitoring
-export interface AlertData {
-  id: string;
-  level: 'info' | 'warning' | 'error' | 'critical';
-  message: string;
-  timestamp: Date;
-  component?: string;
-=======
-/**
- * Main type definitions index for Claude Flow CLI commands
- * Exports all TypeScript types for the CLI command conversion
- */
-
 // ============================================================================
 // CLI COMMAND TYPES
 // ============================================================================
@@ -204,7 +175,6 @@
   version: string;
   type: 'command' | 'utility' | 'integration';
   exports: Record<string, any>;
->>>>>>> 5177a055
   metadata?: Record<string, any>;
 }
 
